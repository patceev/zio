--- conflicted
+++ resolved
@@ -76,15 +76,9 @@
 
   def testDone = {
     val error      = new Error("something went wrong")
-<<<<<<< HEAD
-    val completed  = Completed[Void, Int](1)
-    val terminated = Terminated[Void, Int](error :: Nil)
+    val completed  = Completed[Nothing, Int](1)
+    val terminated = Terminated[Nothing, Int](error :: Nil)
     val failed     = Failed[Error, Int](error, Nil)
-=======
-    val completed  = Completed[Nothing, Int](1)
-    val terminated = Terminated[Nothing, Int](error)
-    val failed     = Failed[Error, Int](error)
->>>>>>> f4edd0ac
 
     unsafeRun(IO.done(completed)) must_=== 1
     unsafeRun(IO.done(terminated)) must throwA(error)
