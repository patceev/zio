--- conflicted
+++ resolved
@@ -19,15 +19,9 @@
     case x            => x.asInstanceOf[ExitResult[E, B]]
   }
 
-<<<<<<< HEAD
-  final def mapError[E2](f: E => ExitResult[E2, A]): ExitResult[E2, A] = self match {
+  final def mapError[E2, A1 >: A](f: E => ExitResult[E2, A1]): ExitResult[E2, A1] = self match {
     case ExitResult.Failed(e, _) => f(e)
-    case x                       => x.asInstanceOf[ExitResult[E2, A]]
-=======
-  final def mapError[E2, A1 >: A](f: E => ExitResult[E2, A1]): ExitResult[E2, A1] = self match {
-    case ExitResult.Failed(e) => f(e)
-    case x                    => x.asInstanceOf[ExitResult[E2, A1]]
->>>>>>> f4edd0ac
+    case x                       => x.asInstanceOf[ExitResult[E2, A1]]
   }
 
   final def failed: Boolean = !succeeded
